--- conflicted
+++ resolved
@@ -5,50 +5,11 @@
 import argparse
 import logging
 import re
-<<<<<<< HEAD
 import titles
-from os import chmod, getenv, makedirs, name, path, rename
-from shutil import chown, move
-
-CONFIG = configparser.ConfigParser()
-CONFIG['DEFAULT'] = {
-	'User': '',
-	'Group': '',
-	'Mode': '644',
-	'LogFile': 'nielsen.log',
-	'LogLevel': 'WARNING',
-	'MediaPath': '',
-	'OrganizeFiles': 'False',
-	'DryRun': 'False',
-	'IMDB': 'False',
-}
-
-
-def load_config(filename=None):
-	"""Load config file specified by path, or check XDG directories for
-	configuration file."""
-	CONFIG['Options'] = {}
-
-	if filename and path.isfile(filename):
-		configfile = filename
-	else:
-		if name == "posix":
-			import xdg.BaseDirectory
-			configfile = xdg.BaseDirectory.load_first_config("nielsen/nielsen.ini")
-		elif name == "nt":
-			configfile = path.join("", getenv("APPDATA"), "nielsen", "nielsen.ini")
-
-	try:
-		CONFIG.read(configfile)
-	except:
-		print("Unable to load config: '{0}'".format(configfile))
-
-=======
 from config import load_config, CONFIG
 from os import chmod, makedirs, name, path, rename
 from shutil import chown, move
 
->>>>>>> e731ecae
 
 def get_file_info(filename):
 	"""Get information about an episode from its filename.
@@ -78,8 +39,7 @@
 		re.compile(r"(?P<series>.+)\s+-(?P<season>\d{1,2})(?P<episode>\d{2,})-\s*(?P<title>.*)\.(?P<extension>.+)$"),
 	]
 
-	tags = re.compile(r"(1080p|720p|HDTV|WEB|PROPER|REPACK|RERIP).*",
-		re.IGNORECASE)
+	tags = re.compile(r"(1080p|720p|HDTV|WEB|PROPER|REPACK|RERIP).*", re.IGNORECASE)
 
 	# Check against patterns until a matching one is found
 	for p in patterns:
